#!/usr/bin/env python3
# pylint: disable=missing-docstring

import configparser
<<<<<<< HEAD
import logging
=======
from random import randint
>>>>>>> 66976900

from telegram.ext import Updater, CommandHandler

from search import search_files

config = configparser.ConfigParser()  # pylint: disable=invalid-name
config.read("config.ini")
TOKEN = config["BOT"]["TOKEN"]
LOCAL_DIR = config["SOURCE"]["DIR"]
REMOTE_URL = config["DEST"]["PUBLIC_URL"]

logging.basicConfig(format='%(asctime)s - %(name)s - %(levelname)s - %(message)s',
                    level=logging.INFO,
                    filename="log.log")


def search(bot, update, args):
    pretty_name, found_files = find_files(args)
    if not found_files:
        update.message.reply_text("No files found for search term '{}'".format(pretty_name))
    else:
        message = "Results for '{}':\n".format(pretty_name)
        for item in iter(sorted(found_files)):
            message += "[{0}]({1}/{0})\n".format(item, REMOTE_URL)

        bot.send_message(update.message.chat_id, message, "Markdown", disable_web_page_preview=True)

def get(bot, update, args):
    pretty_name, found_files = find_files(args)
    if not found_files:
        update.message.reply_text("No files found for search term '{}'".format(pretty_name))
    else:
        selected_name = found_files[randint(0, len(found_files) - 1)]
        selected_file_path = '{}/{}'.format(LOCAL_DIR, selected_name)
        bot.send_photo(update.message.chat_id, open(selected_file_path, 'rb'))

def find_files(args):
    name = "_".join(args)
    pretty_name = " ".join(args)
    found_files = search_files(name, LOCAL_DIR)
    return pretty_name, found_files

def main():
    updater = Updater(TOKEN)
<<<<<<< HEAD
    updater.dispatcher.add_handler(CommandHandler("search", search, pass_args=True))
=======
    dp = updater.dispatcher
    dp.add_handler(CommandHandler("search", search, pass_args=True))
    dp.add_handler(CommandHandler("get", get, pass_args=True))
>>>>>>> 66976900
    updater.start_polling()
    updater.idle()


if __name__ == '__main__':
    main()<|MERGE_RESOLUTION|>--- conflicted
+++ resolved
@@ -2,11 +2,8 @@
 # pylint: disable=missing-docstring
 
 import configparser
-<<<<<<< HEAD
 import logging
-=======
 from random import randint
->>>>>>> 66976900
 
 from telegram.ext import Updater, CommandHandler
 
@@ -51,13 +48,9 @@
 
 def main():
     updater = Updater(TOKEN)
-<<<<<<< HEAD
-    updater.dispatcher.add_handler(CommandHandler("search", search, pass_args=True))
-=======
-    dp = updater.dispatcher
-    dp.add_handler(CommandHandler("search", search, pass_args=True))
-    dp.add_handler(CommandHandler("get", get, pass_args=True))
->>>>>>> 66976900
+    dispatcher = updater.dispatcher
+    dispatcher.add_handler(CommandHandler("search", search, pass_args=True))
+    dispatcher.add_handler(CommandHandler("get", get, pass_args=True))
     updater.start_polling()
     updater.idle()
 
